--- conflicted
+++ resolved
@@ -1,26 +1,7 @@
 """Data module for the Punjabi languages alphabet and related characters.
 
-<<<<<<< HEAD
-__author__ = ['Nimit Bhardwaj <nimitbhardwaj@gmail.com>', 'Talha Javed Mukhtar <tjaved.bscs15seecs@seecs.edu.pk']
-__license__ = 'MIT License. See LICENSE.'
-
-#The Functions Needed for making the data of alphabets is here
-
-#The Digits are given under, the given list starts from 0 to 9, that is
-#the index of the list tell the digit in punjabi
-
-DIGITS = ['੦', '੧', '੨', '੩', '੪', '੫', '੬', '੭', '੮', '੯']
-
-#Below are the independent vowels of the punjabi language.
-#They give the sound aaa, e, ee, u, uuu, ea, eaa, o, ou
-#These vowels are the base of the dependent vowels
-INDEPENDENT_VOWELS = ['ਆ', 'ਇ', 'ਈ', 'ਉ', 'ਊ', 'ਏ', 'ਐ', 'ਓ', 'ਔ']
-
-#The given are the dependent vowels, these are added after or on the consonants
-=======
 There are two scripts used in Punjabi: Gurmukhi (having its origins in the Brahmi) and Shahmukhi (which a Perso-Arabic script).
 """
->>>>>>> d6901df0
 
 __author__ = ['Nimit Bhardwaj <nimitbhardwaj@gmail.com>', 'Talha Javed Mukhtar <tjaved.bscs15seecs@seecs.edu.pk']
 __license__ = 'MIT License. See LICENSE.'
